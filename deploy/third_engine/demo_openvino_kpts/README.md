# TinyPose OpenVINO Demo

This fold provides TinyPose inference code using
<<<<<<< HEAD
[Intel's OpenVINO Toolkit](https://software.intel.com/content/www/us/en/release/2.5/tools/openvino-toolkit.html). Most of the implements in this fold are same as *demo_ncnn*.  
**Recommand** to use the xxx.tar.gz file to install instead of github method, [link](https://registrationcenter-download.intel.com/akdlm/irc_nas/18096/l_openvino_toolkit_p_2021.4.689.tgz).

=======
[Intel's OpenVINO Toolkit](https://software.intel.com/content/www/us/en/develop/tools/openvino-toolkit.html). Most of the implements in this fold are same as *demo_ncnn*.  
**Recommand** 
1. To use the xxx.tar.gz file to install instead of github method, [link](https://registrationcenter-download.intel.com/akdlm/irc_nas/18096/l_openvino_toolkit_p_2021.4.689.tgz).
2. Your can also deploy openvino with docker, the command is :
```
docker pull openvino/ubuntu18_dev:2021.4.1
```
>>>>>>> 2f505b9f

## Install OpenVINO Toolkit

Go to [OpenVINO HomePage](https://software.intel.com/content/www/us/en/release/2.5/tools/openvino-toolkit.html)

Download a suitable version and install.

Follow the official Get Started Guides: https://docs.openvinotoolkit.org/latest/get_started_guides.html

## Set the Environment Variables

### Windows:

Run this command in cmd. (Every time before using OpenVINO)
```cmd
<INSTSLL_DIR>\openvino_2021\bin\setupvars.bat
```

Or set the system environment variables once for all:

Name                  |Value
:--------------------:|:--------:
INTEL_OPENVINO_DIR | <INSTSLL_DIR>\openvino_2021
INTEL_CVSDK_DIR | %INTEL_OPENVINO_DIR%
InferenceEngine_DIR | %INTEL_OPENVINO_DIR%\deployment_tools\inference_engine\share
HDDL_INSTALL_DIR | %INTEL_OPENVINO_DIR%\deployment_tools\inference_engine\external\hddl
ngraph_DIR | %INTEL_OPENVINO_DIR%\deployment_tools\ngraph\cmake

And add this to ```Path```
```
%INTEL_OPENVINO_DIR%\deployment_tools\inference_engine\bin\intel64\Debug;%INTEL_OPENVINO_DIR%\deployment_tools\inference_engine\bin\intel64\Release;%HDDL_INSTALL_DIR%\bin;%INTEL_OPENVINO_DIR%\deployment_tools\inference_engine\external\tbb\bin;%INTEL_OPENVINO_DIR%\deployment_tools\ngraph\lib
```

### Linux

Run this command in shell. (Every time before using OpenVINO)

```shell
source /opt/intel/openvino_2021/bin/setupvars.sh
```

Or edit .bashrc

```shell
vi ~/.bashrc
```

Add this line to the end of the file

```shell
source /opt/intel/openvino_2021/bin/setupvars.sh
```

## Convert model

  **1. Conver to onnx**

  Create picodet_m_416_coco.onnx and tinypose256.onnx

  example:

    ```shell
    modelName=picodet_m_416_coco
    # export model
    python tools/export_model.py \
            -c configs/picodet/${modelName}.yml \
            -o weights=${modelName}.pdparams \
            --output_dir=inference_model
    # convert to onnx
    paddle2onnx --model_dir inference_model/${modelName} \
            --model_filename model.pdmodel  \
            --params_filename model.pdiparams \
            --opset_version 11 \
            --save_file ${modelName}.onnx
    # onnxsim
    python -m onnxsim ${modelName}.onnx ${modelName}_sim.onnx
    ```

  **2.Convert to OpenVINO**

   ``` shell
   cd <INSTSLL_DIR>/openvino_2021/deployment_tools/model_optimizer
   ```

   Install requirements for convert tool

   ```shell
   cd ./install_prerequisites
   sudo install_prerequisites_onnx.sh

   ```

   Then convert model. Notice: mean_values and scale_values should be the same with your training settings in YAML config file.
   ```shell
   mo_onnx.py --input_model <ONNX_MODEL> --mean_values [103.53,116.28,123.675] --scale_values [57.375,57.12,58.395] --input_shape [1,3,256,192]
   ```

   **Note: The new version of openvino convert tools may cause error in Resize op. If you has problem with this, please try the version: openvino_2021.4.689**

## Build

### Windows

```cmd
<OPENVINO_INSTSLL_DIR>\openvino_2021\bin\setupvars.bat
mkdir -p build
cd build
cmake ..
msbuild tinypose_demo.vcxproj /p:configuration=release /p:platform=x64
```

### Linux
```shell
source /opt/intel/openvino_2021/bin/setupvars.sh
mkdir build
cd build
cmake ..
make
```


## Run demo

Download PicoDet openvino model [PicoDet openvino model download link](https://paddledet.bj.bcebos.com/deploy/third_engine/picodet_m_416_openvino.zip).

Download TinyPose openvino model [TinyPose openvino model download link](https://bj.bcebos.com/v1/paddledet/deploy/third_engine/demo_openvino_kpts.tar.gz), the origin paddlepaddle model is [Tinypose256](https://bj.bcebos.com/v1/paddledet/models/keypoint/tinypose_enhance/tinypose_256x192.pdparams).

move picodet and tinypose openvino model files to the demo's weight folder.

Note:
1. The model output node name may update by new version of paddle\paddle2onnx\onnxsim\openvino, please checkout your own model output node when the code can't find "conv2d_441.tmp_1"\"argmax_0.tmp_0".
2. If you happened with this error "Cannot find blob with name: transpose_1.tmp_0", it means your picodet model is oldversion. you can modify the below code to fix it.

```
#picodet_openvino.h line 50-54

  std::vector<HeadInfo> heads_info_{
      // cls_pred|dis_pred|stride
      {"transpose_0.tmp_0", "transpose_1.tmp_0", 8},
      {"transpose_2.tmp_0", "transpose_3.tmp_0", 16},
      {"transpose_4.tmp_0", "transpose_5.tmp_0", 32},
      {"transpose_6.tmp_0", "transpose_7.tmp_0", 64},
  };

  modify to:

  std::vector<HeadInfo> heads_info_{
    // cls_pred|dis_pred|stride
    {"save_infer_model/scale_0.tmp_1", "save_infer_model/scale_4.tmp_1", 8},
    {"save_infer_model/scale_1.tmp_1", "save_infer_model/scale_5.tmp_1", 16},
    {"save_infer_model/scale_2.tmp_1", "save_infer_model/scale_6.tmp_1", 32},
    {"save_infer_model/scale_3.tmp_1", "save_infer_model/scale_7.tmp_1", 64},
  };
```

3. you can view your onnx model with [Netron](https://netron.app/).

### Edit file
```
step1:
main.cpp
#define image_size 416
...
  cv::Mat image(256, 192, CV_8UC3, cv::Scalar(1, 1, 1));
  std::vector<float> center = {128, 96};
  std::vector<float> scale = {256, 192};
...
  auto detector = PicoDet("../weight/picodet_m_416.xml");
  auto kpts_detector = new KeyPointDetector("../weight/tinypose256.xml", -1, 256, 192);
...
step2:
picodet_openvino.h
#define image_size 416
```

### Run

Run command:
``` shell
./tinypose_demo [mode] [image_file]
```
|  param   | detail  |
|  ----  | ----  |
| --mode  | input mode，0:camera；1:image；2:video；3:benchmark |
| --image_file  | input image path |

#### Webcam

```shell
tinypose_demo 0 0
```

#### Inference images

```shell
tinypose_demo 1 IMAGE_FOLDER/*.jpg
```

#### Inference video

```shell
tinypose_demo 2 VIDEO_PATH
```

### Benchmark

```shell
tinypose_demo 3 0
```

Plateform: Intel(R) Xeon(R) CPU E5-2650 v4 @ 2.20GHz x 24(核)
Model: [Tinypose256_Openvino](https://paddledet.bj.bcebos.com/deploy/third_engine/tinypose_256_openvino.zip)

| param         | Min   | Max   | Avg   |
| ------------- | ----- | ----- | ----- |
| infer time(s) | 0.018 | 0.062 | 0.028 |<|MERGE_RESOLUTION|>--- conflicted
+++ resolved
@@ -1,19 +1,13 @@
 # TinyPose OpenVINO Demo
 
 This fold provides TinyPose inference code using
-<<<<<<< HEAD
-[Intel's OpenVINO Toolkit](https://software.intel.com/content/www/us/en/release/2.5/tools/openvino-toolkit.html). Most of the implements in this fold are same as *demo_ncnn*.  
-**Recommand** to use the xxx.tar.gz file to install instead of github method, [link](https://registrationcenter-download.intel.com/akdlm/irc_nas/18096/l_openvino_toolkit_p_2021.4.689.tgz).
-
-=======
 [Intel's OpenVINO Toolkit](https://software.intel.com/content/www/us/en/develop/tools/openvino-toolkit.html). Most of the implements in this fold are same as *demo_ncnn*.  
-**Recommand** 
+**Recommand**
 1. To use the xxx.tar.gz file to install instead of github method, [link](https://registrationcenter-download.intel.com/akdlm/irc_nas/18096/l_openvino_toolkit_p_2021.4.689.tgz).
 2. Your can also deploy openvino with docker, the command is :
 ```
 docker pull openvino/ubuntu18_dev:2021.4.1
 ```
->>>>>>> 2f505b9f
 
 ## Install OpenVINO Toolkit
 
