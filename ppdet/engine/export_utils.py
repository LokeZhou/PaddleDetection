# Copyright (c) 2020 PaddlePaddle Authors. All Rights Reserved. 
#   
# Licensed under the Apache License, Version 2.0 (the "License");   
# you may not use this file except in compliance with the License.  
# You may obtain a copy of the License at   
#   
#     http://www.apache.org/licenses/LICENSE-2.0    
#   
# Unless required by applicable law or agreed to in writing, software   
# distributed under the License is distributed on an "AS IS" BASIS, 
# WITHOUT WARRANTIES OR CONDITIONS OF ANY KIND, either express or implied.  
# See the License for the specific language governing permissions and   
# limitations under the License.

from __future__ import absolute_import
from __future__ import division
from __future__ import print_function

import os
import yaml
from collections import OrderedDict

import paddle
from ppdet.data.source.category import get_categories

from ppdet.utils.logger import setup_logger
logger = setup_logger('ppdet.engine')

# Global dictionary
TRT_MIN_SUBGRAPH = {
    'YOLO': 3,
    'SSD': 60,
    'RCNN': 40,
    'RetinaNet': 40,
    'S2ANet': 80,
    'EfficientDet': 40,
    'Face': 3,
    'TTFNet': 60,
    'FCOS': 16,
    'SOLOv2': 60,
    'HigherHRNet': 3,
    'HRNet': 3,
    'DeepSORT': 3,
    'ByteTrack': 10,
    'JDE': 10,
    'FairMOT': 5,
    'GFL': 16,
    'PicoDet': 3,
    'CenterNet': 5,
    'TOOD': 5,
    'YOLOX': 8,
    'METRO_Body': 3,
    'DETR': 3,
}

KEYPOINT_ARCH = ['HigherHRNet', 'TopDownHRNet']
MOT_ARCH = ['DeepSORT', 'JDE', 'FairMOT', 'ByteTrack']


def _prune_input_spec(input_spec, program, targets):
    # try to prune static program to figure out pruned input spec
    # so we perform following operations in static mode
    device = paddle.get_device()
    paddle.enable_static()
    paddle.set_device(device)
    pruned_input_spec = [{}]
    program = program.clone()
    program = program._prune(targets=targets)
    global_block = program.global_block()
    for name, spec in input_spec[0].items():
        try:
            v = global_block.var(name)
            pruned_input_spec[0][name] = spec
        except Exception:
            pass
    paddle.disable_static(place=device)
    return pruned_input_spec


def _parse_reader(reader_cfg, dataset_cfg, metric, arch, image_shape):
    preprocess_list = []

    anno_file = dataset_cfg.get_anno()

    clsid2catid, catid2name = get_categories(metric, anno_file, arch)

    label_list = [str(cat) for cat in catid2name.values()]

    fuse_normalize = reader_cfg.get('fuse_normalize', False)
    sample_transforms = reader_cfg['sample_transforms']
    for st in sample_transforms[1:]:
        for key, value in st.items():
            p = {'type': key}
            if key == 'Resize':
                if int(image_shape[1]) != -1:
                    value['target_size'] = image_shape[1:]
                value['interp'] = value.get('interp', 1)  # cv2.INTER_LINEAR
            if fuse_normalize and key == 'NormalizeImage':
                continue
            p.update(value)
            preprocess_list.append(p)
    batch_transforms = reader_cfg.get('batch_transforms', None)
    if batch_transforms:
        for bt in batch_transforms:
            for key, value in bt.items():
                # for deploy/infer, use PadStride(stride) instead PadBatch(pad_to_stride)
                if key == 'PadBatch':
                    preprocess_list.append({
                        'type': 'PadStride',
                        'stride': value['pad_to_stride']
                    })
                    break

    return preprocess_list, label_list


def _parse_tracker(tracker_cfg):
    tracker_params = {}
    for k, v in tracker_cfg.items():
        tracker_params.update({k: v})
    return tracker_params


def _dump_infer_config(config, path, image_shape, model):
    arch_state = False
    from ppdet.core.config.yaml_helpers import setup_orderdict
    setup_orderdict()
    use_dynamic_shape = True if image_shape[2] == -1 else False
    infer_cfg = OrderedDict({
        'mode': 'paddle',
        'draw_threshold': 0.5,
        'metric': config['metric'],
        'use_dynamic_shape': use_dynamic_shape
    })
    export_onnx = config.get('export_onnx', False)
    export_eb = config.get('export_eb', False)

    infer_arch = config['architecture']
    if 'RCNN' in infer_arch and export_onnx:
        logger.warning(
            "Exporting RCNN model to ONNX only support batch_size = 1")
        infer_cfg['export_onnx'] = True
        infer_cfg['export_eb'] = export_eb
<<<<<<< HEAD

=======
>>>>>>> a12732e6

    if infer_arch in MOT_ARCH:
        if infer_arch == 'DeepSORT':
            tracker_cfg = config['DeepSORTTracker']
        else:
            tracker_cfg = config['JDETracker']
        infer_cfg['tracker'] = _parse_tracker(tracker_cfg)

    for arch, min_subgraph_size in TRT_MIN_SUBGRAPH.items():
        if arch in infer_arch:
            infer_cfg['arch'] = arch
            infer_cfg['min_subgraph_size'] = min_subgraph_size
            arch_state = True
            break

    if infer_arch == 'YOLOX':
        infer_cfg['arch'] = infer_arch
        infer_cfg['min_subgraph_size'] = TRT_MIN_SUBGRAPH[infer_arch]
        arch_state = True

    if not arch_state:
        logger.error(
            'Architecture: {} is not supported for exporting model now.\n'.
            format(infer_arch) +
            'Please set TRT_MIN_SUBGRAPH in ppdet/engine/export_utils.py')
        os._exit(0)
    if 'mask_head' in config[config['architecture']] and config[config[
            'architecture']]['mask_head']:
        infer_cfg['mask'] = True
    label_arch = 'detection_arch'
    if infer_arch in KEYPOINT_ARCH:
        label_arch = 'keypoint_arch'

    if infer_arch in MOT_ARCH:
        label_arch = 'mot_arch'
        reader_cfg = config['TestMOTReader']
        dataset_cfg = config['TestMOTDataset']
    else:
        reader_cfg = config['TestReader']
        dataset_cfg = config['TestDataset']

    infer_cfg['Preprocess'], infer_cfg['label_list'] = _parse_reader(
        reader_cfg, dataset_cfg, config['metric'], label_arch, image_shape[1:])

    if infer_arch == 'PicoDet':
        if hasattr(config, 'export') and config['export'].get(
                'post_process',
                False) and not config['export'].get('benchmark', False):
            infer_cfg['arch'] = 'GFL'
        head_name = 'PicoHeadV2' if config['PicoHeadV2'] else 'PicoHead'
        infer_cfg['NMS'] = config[head_name]['nms']
        # In order to speed up the prediction, the threshold of nms 
        # is adjusted here, which can be changed in infer_cfg.yml
        config[head_name]['nms']["score_threshold"] = 0.3
        config[head_name]['nms']["nms_threshold"] = 0.5
        infer_cfg['fpn_stride'] = config[head_name]['fpn_stride']

    yaml.dump(infer_cfg, open(path, 'w'))
    logger.info("Export inference config file to {}".format(os.path.join(path)))<|MERGE_RESOLUTION|>--- conflicted
+++ resolved
@@ -141,10 +141,6 @@
             "Exporting RCNN model to ONNX only support batch_size = 1")
         infer_cfg['export_onnx'] = True
         infer_cfg['export_eb'] = export_eb
-<<<<<<< HEAD
-
-=======
->>>>>>> a12732e6
 
     if infer_arch in MOT_ARCH:
         if infer_arch == 'DeepSORT':
