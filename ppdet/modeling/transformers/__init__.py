# Copyright (c) 2021 PaddlePaddle Authors. All Rights Reserved.
#
# Licensed under the Apache License, Version 2.0 (the "License");
# you may not use this file except in compliance with the License.
# You may obtain a copy of the License at
#
#     http://www.apache.org/licenses/LICENSE-2.0
#
# Unless required by applicable law or agreed to in writing, software
# distributed under the License is distributed on an "AS IS" BASIS,
# WITHOUT WARRANTIES OR CONDITIONS OF ANY KIND, either express or implied.
# See the License for the specific language governing permissions and
# limitations under the License.

from . import detr_transformer
from . import utils
from . import matchers
from . import position_encoding
from . import deformable_transformer
from . import dino_transformer
from . import group_detr_transformer
from . import mask_dino_transformer
<<<<<<< HEAD
from . import ov_deformable_transformer
=======
from . import rtdetr_transformer
from . import hybrid_encoder
>>>>>>> 78c6b82f

from .detr_transformer import *
from .utils import *
from .matchers import *
from .position_encoding import *
from .deformable_transformer import *
from .dino_transformer import *
from .petr_transformer import *
from .group_detr_transformer import *
from .mask_dino_transformer import *
<<<<<<< HEAD
from .ov_deformable_transformer import *
=======
from .rtdetr_transformer import *
from .hybrid_encoder import *
>>>>>>> 78c6b82f
<|MERGE_RESOLUTION|>--- conflicted
+++ resolved
@@ -20,12 +20,10 @@
 from . import dino_transformer
 from . import group_detr_transformer
 from . import mask_dino_transformer
-<<<<<<< HEAD
-from . import ov_deformable_transformer
-=======
 from . import rtdetr_transformer
 from . import hybrid_encoder
->>>>>>> 78c6b82f
+from . import ov_deformable_transformer
+
 
 from .detr_transformer import *
 from .utils import *
@@ -36,9 +34,6 @@
 from .petr_transformer import *
 from .group_detr_transformer import *
 from .mask_dino_transformer import *
-<<<<<<< HEAD
-from .ov_deformable_transformer import *
-=======
 from .rtdetr_transformer import *
 from .hybrid_encoder import *
->>>>>>> 78c6b82f
+from .ov_deformable_transformer import *
